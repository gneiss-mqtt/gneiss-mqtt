--- conflicted
+++ resolved
@@ -925,8 +925,7 @@
 
     let tls_stream = connector.connect(domain, tcp_stream).await?;
 
-<<<<<<< HEAD
-    let handshake_result = client_async(HandshakeRequest{ uri: handshake_uri }, tls_stream).await;
+    let handshake_result = client_async( HandshakeRequest { handshake_builder: transformed_handshake_builder }, tls_stream).await;
     let (message_stream, _) = handshake_result.map_err(|_| std::io::Error::new(std::io::ErrorKind::Other, "Failed to perform websocket handshake"))?;
 
     Ok(WsMessageHandler::wrap_stream(message_stream))
@@ -952,17 +951,15 @@
 async fn wrap_stream_with_websockets<S>(stream : S, endpoint: String, websocket_options: WebsocketOptions) -> std::io::Result<WsByteStream<WebSocketStream<S>, Message, tungstenite::Error, WsMessageHandler>> where S : AsyncRead + AsyncWrite + Unpin {
 
     let uri = format!("{}/mqtt", endpoint);
-    let handshake_uri =
+    let handshake_builder = create_default_websocket_handshake_request(uri)?;
+    let transformed_handshake_builder =
         if let Some(transform) = &*websocket_options.handshake_transform {
-            transform(uri).await?
+            transform(handshake_builder).await?
         } else {
-            uri
+            handshake_builder
         };
 
-    let handshake_result = client_async(HandshakeRequest{ uri: handshake_uri }, stream).await;
-=======
-    let handshake_result = client_async( HandshakeRequest { handshake_builder: transformed_handshake_builder }, tls_stream).await;
->>>>>>> 8f612502
+    let handshake_result = client_async( HandshakeRequest { handshake_builder: transformed_handshake_builder }, stream).await;
     let (message_stream, _) = handshake_result.map_err(|_| std::io::Error::new(std::io::ErrorKind::Other, "Failed to perform websocket handshake"))?;
     let byte_stream = WsMessageHandler::wrap_stream(message_stream);
 
